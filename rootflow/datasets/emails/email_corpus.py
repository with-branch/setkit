import os
import zipfile

from typing import List

from rootflow.datasets.base import RootflowDataset, RootflowDataItem
from os.path import exists
from tqdm import tqdm
import zarr


class EmailCorpus(RootflowDataset):
    BUCKET = "rootflow"
    ZARR_CLOUD_PATH = "datasets/emails/zarr/mbox-no-attachments"
    ZARR_ZIP_NAME = "emails.zip"
    ZARR_NAME = "emails.zarr"
    CHUNK_SIZE = 50
    DATA_DELIMITER = "$$$data-separator$$$"

    def __init__(
        self,
        path_to_zarr_in_cloud: str = "",
        google_credentials: str = None,
        root: str = None,
        download: bool = None,
        tasks=None,
    ) -> None:
        if path_to_zarr_in_cloud != "":
            self.ZARR_CLOUD_PATH = path_to_zarr_in_cloud
        self.GOOGLE_CREDENTIALS = google_credentials
        super().__init__(root, download, tasks)

    def download(self, directory: str):
        try:
            from google.cloud import storage
            from google.auth.exceptions import DefaultCredentialsError
        except ModuleNotFoundError:
            raise ModuleNotFoundError(
                "EmailCorpus requires the use of google cloud storage to download, which is not installed in the current environment.\nTo install, run `pip install --upgrade google-cloud-storage`."
            )

        if self.GOOGLE_CREDENTIALS is None:
            try:
                storage_client = storage.Client(credentials=self.GOOGLE_CREDENTIALS)
            except DefaultCredentialsError:
                raise ValueError(
                    "Could not authenticate google storage client for downloading EmailCorpus.\nGOOGLE_APPLICATION_CREDENTIALS environment variable is not set.\nEither set the GOOGLE_APPLICATION_CREDENTIALS environment variable or set `google_credentials` as the file path to a json file containing an authenticated service account key"
                )
        else:
            try:
                storage_client = storage.Client.from_service_account_json(
                    self.GOOGLE_CREDENTIALS
                )
            except OSError:
                raise OSError(
                    f"Could not authenticate google storage client for downloading EmailCorpus.\nReceived an invalid path for `google_credentials`. Could not find the file {self.GOOGLE_CREDENTIALS}"
                )

        bucket = storage.Bucket(storage_client, name=self.BUCKET)

        zarr_blob_name = self.ZARR_CLOUD_PATH + "/" + self.ZARR_ZIP_NAME
        zipped_zarr_blob = bucket.get_blob(zarr_blob_name)
        path_to_zip = os.path.join(directory, "emails.zip")

        print("Downloading EmailCorpus dataset from Cloud Storage...")
        with open(path_to_zip, "wb") as zip_file:
            with tqdm.wrapattr(
                zip_file, "write", total=zipped_zarr_blob.size
            ) as tqdm_file_obj:
                storage_client.download_blob_to_file(zipped_zarr_blob, tqdm_file_obj)

        with zipfile.ZipFile(path_to_zip, "r") as zip_file_ref:
            print("Extracting EmailCorpus zarr file...")
            zip_file_ref.extractall(directory)

    def prepare_data(self, directory: str) -> List["RootflowDataItem"]:
        self.root = directory
        file_path = os.path.join(directory, self.ZARR_NAME)
        if exists(file_path):
            zarr_file = zarr.open(file_path, mode="r+")
            data_in_memeory = []

            # zarr format
            # id ZARR_DELIMITER mbox ZARR_DELIMITER label ZARR_DELIMITER oracle_id
            print("Loading EmailCorpus dataset...")
            for encoded_string in tqdm(zarr_file, total=len(zarr_file)):
                decoded_string = encoded_string.split(self.DATA_DELIMITER)
                data_item = RootflowDataItem(
                    decoded_string[1], id=decoded_string[0], target=None
                )
                data_in_memeory.append(data_item)

            return data_in_memeory
        else:
            raise FileNotFoundError


if __name__ == "__main__":
    # import cProfile
    # cProfile.run("EmailCorpus()")

<<<<<<< HEAD
    dataset = EmailCorpus(
        root="data",
        # download=True,
        google_credentials="/home/tanner/Downloads/potent-zodiac-323320-47310fed5432.json",
    )
=======
    dataset = EmailCorpus(root='/mnt/3913be04-1a62-4a3d-b5c4-b804c51bfe73/branch/datasets/emails_zarr/zarr', download=True, google_credentials="/home/dallin/Branch/service_account/information_gate/potent-zodiac-323320-271d19d4df2e.json")
>>>>>>> 600857ae
<|MERGE_RESOLUTION|>--- conflicted
+++ resolved
@@ -99,12 +99,8 @@
     # import cProfile
     # cProfile.run("EmailCorpus()")
 
-<<<<<<< HEAD
     dataset = EmailCorpus(
-        root="data",
-        # download=True,
-        google_credentials="/home/tanner/Downloads/potent-zodiac-323320-47310fed5432.json",
-    )
-=======
-    dataset = EmailCorpus(root='/mnt/3913be04-1a62-4a3d-b5c4-b804c51bfe73/branch/datasets/emails_zarr/zarr', download=True, google_credentials="/home/dallin/Branch/service_account/information_gate/potent-zodiac-323320-271d19d4df2e.json")
->>>>>>> 600857ae
+        root="/mnt/3913be04-1a62-4a3d-b5c4-b804c51bfe73/branch/datasets/emails_zarr/zarr",
+        download=True,
+        google_credentials="/home/dallin/Branch/service_account/information_gate/potent-zodiac-323320-271d19d4df2e.json",
+    )